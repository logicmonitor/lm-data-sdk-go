--- conflicted
+++ resolved
@@ -5,10 +5,6 @@
 require (
 	github.com/google/uuid v1.3.0
 	github.com/stretchr/testify v1.8.1
-<<<<<<< HEAD
-	go.opentelemetry.io/collector/pdata v0.66.0
-=======
->>>>>>> 84232295
 )
 
 require (
